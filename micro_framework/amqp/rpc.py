import asyncio
import logging
import time
from multiprocessing import Pipe, Manager

from micro_framework.amqp.amqp_elements import rpc_reply_queue, rpc_exchange, \
    get_connection
from micro_framework.amqp.entrypoints import BaseEventListener

logger = logging.getLogger(__name__)


class ListenerReceiver:
    """
    Implements a method to receive from the Reply EventListener's connection
    instance with a timeout possibility.

    When the timeout is reached, it raises TimeoutError.

    This class is usually created by the RPCConnection when it sends a new
    rpc message to the broker and notify the Reply-Listener to send the reply
    to a specific multiprocess.Connection instance.

    """

    def __init__(self, connection):
        self.connection = connection

    def result(self, timeout=None):
        if timeout is not None:
            if self.connection.poll(timeout=timeout):
                return self.connection.recv()
            raise TimeoutError()
        while not self.connection.poll(timeout=.5):
            pass
        return self.connection.recv()


class _CorrelationResultIntent:
    def __init__(self, correlation_id, sender):
        self.correlation_id = correlation_id
        self.sender = sender

    def reply_to_sender(self, reply):
        if not self.sender.closed and self.sender.writable:
            return self.sender.send(reply)
        raise ValueError("Reply sender is closed.")


class RPCReplyListener(BaseEventListener):
    """
    Listens to any RPCReply for this service
    """
    singleton = True
    internal = True

    async def setup(self):
        self.mp_manager = Manager()

        self._reply_queue = rpc_reply_queue()
        self.routing_key = self._reply_queue.routing_key
        self.running = False

        self.producer_lock = self.mp_manager.Lock()
        self.replies_lock = self.mp_manager.Lock()

        # This is a shared variable between all processes. It maps the
        # correlation ids and their intents to be returned to the user.
        self.reply_intents = self.mp_manager.dict()
        self.replies = {}
        await super(RPCReplyListener, self).setup()

    async def start(self):
        self.running = True
        await self.runner.spawn_extension(
            self, self.reply_sender
        )
        await super(RPCReplyListener, self).start()

    async def stop(self):
        """
        At stop, we delete the Reply Queue because it is not needed anymore.
        (Because it is unique per running service and therefore,
        if we restart the service a new queue name will be generated).

        """
        await self.manager.stop()
        self.running = False
        self.mp_manager.shutdown()
        # We need to wait 1 second due to the manager's ConsumerMixin timeout
        # to identify that the Consumer should stop. Otherwise an exception
        # will be generated because of the Consumer losing the queue reference.
        await asyncio.sleep(1)
        conn = get_connection(self.runner.config["AMQP_URI"])
        conn.connect()
        self._reply_queue.bind(conn.channel())
        self._reply_queue.delete()
<<<<<<< HEAD
=======
        conn.close()
>>>>>>> 02462988
        await super(RPCReplyListener, self).stop()

    async def get_exchange(self):
        return rpc_exchange()

    async def get_queue(self):
        return self._reply_queue

    def reply_sender(self):
        while self.running:
            if not self.replies:
                time.sleep(.01)
                continue

            with self.replies_lock:
                replies = list(self.replies.items())
            for corr_id, reply in replies:
                intent = self.reply_intents.get(corr_id)
                if not intent:
                    continue
                intent.reply_to_sender(reply)

                with self.replies_lock:
                    self.replies.pop(corr_id)
                    self.reply_intents.pop(corr_id)

            time.sleep(.01)

    @property
    def picklable_listener(self):
        return _PicklableReplyListener(self)

    async def call_route(self, entry_id, *args, _meta=None, **kwargs):
        # Any exception here will make the manager requeue the message
        # First we update our correlation_ids dict by emptying the
        # correlations_queue.
        # await self.read_correlations_queue()
        try:
            corr_id = entry_id.properties["correlation_id"]
        except KeyError:
            logger.error("Received a reply with no registered correlation_id")
            return

        body = args[0]
        with self.replies_lock:
            self.replies[corr_id] = body


class _PicklableReplyListener:
    """
    A version of the ReplyListener to be sent to worker processes.
    """

    def __init__(self, reply_listener: RPCReplyListener):
        self.producer_lock = reply_listener.producer_lock
        self.replies_lock = reply_listener.replies_lock
        self.reply_intents = reply_listener.reply_intents
        self.queue = reply_listener.queue

    def register_new_correlation(self, correlation_id):
        receiver, sender = Pipe(duplex=False)
        with self.replies_lock:
            self.reply_intents[correlation_id] = _CorrelationResultIntent(
                correlation_id, sender
            )
        return ListenerReceiver(receiver)<|MERGE_RESOLUTION|>--- conflicted
+++ resolved
@@ -95,10 +95,7 @@
         conn.connect()
         self._reply_queue.bind(conn.channel())
         self._reply_queue.delete()
-<<<<<<< HEAD
-=======
         conn.close()
->>>>>>> 02462988
         await super(RPCReplyListener, self).stop()
 
     async def get_exchange(self):
