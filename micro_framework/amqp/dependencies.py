--- conflicted
+++ resolved
@@ -33,28 +33,18 @@
         return {
             'confirm_publish': self.confirm_publish
         }
-<<<<<<< HEAD
-=======
-    
-    def bind(self, runner, parent=None):
-        return super(Producer, self).bind(runner, parent)
 
     async def setup(self):
         self._publisher = Publisher(self.amqp_uri)
->>>>>>> 02462988
 
     async def get_dependency(self, worker):
         self.config = worker.config
         exchange = self.exchange
 
         def dispatch_event(event_name, payload):
-<<<<<<< HEAD
-            return dispatch(self.amqp_uri, exchange, event_name, payload)
-=======
             return self._publisher.publish(
                 payload, exchange=exchange, routing_key=event_name
             )
->>>>>>> 02462988
 
         return dispatch_event
 
