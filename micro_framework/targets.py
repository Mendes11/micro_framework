import asyncio
import inspect
from functools import partial
from typing import Union, Callable, Dict

from micro_framework.dependencies import Dependency, RunnerDependency
from micro_framework.extensions import Extension


async def call_dependencies(
        dependencies: Dict, action: str, *args, **kwargs) -> Dict:
    futures = []
    names = []
    for name, dependency in dependencies.items():
        method = getattr(dependency, action)
        futures.append(method(*args, **kwargs))
        names.append(name)

    results = await asyncio.gather(*futures)
    ret = {name: result for name, result in zip(names, results)}
    return ret


class AsyncTargetExecutor:
    def __init__(self, config, target, dependencies, runner_dependencies):
        self._config = config
        self.dependencies = dependencies
        self.runner_dependencies = runner_dependencies or {}
        self.target = target

    async def pre_call(self):
        await call_dependencies(
            self.dependencies, "setup_dependency", self
        )
        self.injected_dependencies = await call_dependencies(
            self.dependencies, "get_dependency", self
        )

    async def after_call(self):
        await call_dependencies(
            self.dependencies, "after_call", self, self.result,
            self.exception
        )
        if self.exception:
            raise self.exception

    async def run(self, *args, **kwargs):
        """
        Run the async target function/method.

        :return : Returns the target result
        :raises: An Exception raised from the target can be raised.
        """
        await self.pre_call()
        kwargs.update(**self.runner_dependencies) # Already loaded from runner
        kwargs.update(**self.injected_dependencies)

        self.exception = None
        self.result = None
        try:
            self.result = await self.target(*args, **kwargs)
        except Exception as exc:
            self.exception = exc
        finally:
            await self.after_call()
        return self.result


class TargetExecutor(AsyncTargetExecutor):
    def run(self, *args, **kwargs):
        """
        Run the target function/method synchronously.

        This method is called when the worker has an executor to call the
        target.

        If the target is a coroutine and the worker_mode is asyncio,
        then run_async should be called instead.

        :return : Returns the target result
        :raises: An Exception raised from the target can be raised.
        """
        event_loop = asyncio.get_event_loop()
        asyncio.run_coroutine_threadsafe(
            self.pre_call(),
            event_loop
        ).result()

        kwargs.update(**self.runner_dependencies)
        kwargs.update(**self.injected_dependencies)

        self.exception = None
        self.result = None
        try:
            self.result = self.target(*args, **kwargs)
        except Exception as exc:
            self.exception = exc
        finally:
            asyncio.run_coroutine_threadsafe(
                self.after_call(),
                event_loop
            ).result()

        return self.result

    @property
    def config(self):
        return self._config


class ClassExecutorMixin:
    def __init__(self, config, class_instance, target_method,
                 class_dependencies, target_runner_dependencies,
                 target_dependencies):
        super(ClassExecutorMixin, self).__init__(
            config, target_method, target_runner_dependencies,
            target_dependencies
        )
        self.class_instance = class_instance
        self.class_dependencies = class_dependencies

    async def pre_call(self):
        await call_dependencies(
            self.class_dependencies, "setup_dependency", self
        )
        injected_cls_dependencies = await call_dependencies(
            self.class_dependencies, "get_dependency", self
        )
        for name, dep in injected_cls_dependencies.items():
            setattr(self.class_instance, name, dep)
        return await super(ClassExecutorMixin, self).pre_call()

    async def after_call(self):
        await call_dependencies(
            self.class_dependencies, "after_call", self, self.result,
            self.exception
        )
        return await super(ClassExecutorMixin, self).after_call()


class AsyncClassTargetExecutor(ClassExecutorMixin, AsyncTargetExecutor):
    ...


class ClassTargetExecutor(ClassExecutorMixin, TargetExecutor):
    ...


class Target(Extension):
    """
    Represents a Function to be called by a Worker.

    This Target controls the Dependencies that are going to be called and
    injected.

    After all setup, the worker will call its mount_target method, passing the
    worker instance. This method will return a TargetExecutor with the target
    RunnerDependencies injected and the Dependencies to be injected.

    """
    def __init__(self, target):
        self._runner_dependencies = {}
        self.all_dependencies = {}
        self._target = target
        self.populate_dependencies()

<<<<<<< HEAD
    target_executor_class = TargetExecutor
=======
    def get_target_executor_class(self):
        if inspect.iscoroutinefunction(self.target):
            return AsyncTargetExecutor
        return TargetExecutor
>>>>>>> 02462988

    def populate_dependencies(self):
        self.all_dependencies = getattr(self.target, "__dependencies__", {})
        self._dependencies = {}
        self._runner_dependencies = {}
        for name, dependency in self.all_dependencies.items():
            if isinstance(dependency, RunnerDependency):
                # RunnerDependencies are handled outside the worker.
                self._runner_dependencies[name] = dependency
            else:
                # Dependencies are handled inside the worker
                self._dependencies[name] = dependency

        self._target = getattr(self.target, "__original_function", self.target)

    async def call_dependencies(
            self, dependencies: Dict, action: str, *args, **kwargs) -> Dict:
        futures = []
        names = []
        for name, dependency in dependencies.items():
            method = getattr(dependency, action)
            futures.append(method(*args, **kwargs))
            names.append(name)

        results = await asyncio.gather(*futures)
        ret = {name: result for name, result in zip(names, results)}
        return ret

    async def on_worker_setup(self, worker):
        return await self.call_dependencies(
            self._runner_dependencies, "setup_dependency", worker
        )

    async def mount_target(self, worker):
        """
        Prepare this target by returning a TargetExecutor.
        """
        dependencies = await self.call_dependencies(
            self._runner_dependencies, "get_dependency", worker
        )
<<<<<<< HEAD
        executor_instance = self.target_executor_class(
=======
        target_executor_class = self.get_target_executor_class()
        executor_instance = target_executor_class(
>>>>>>> 02462988
            self.runner.config, self.target,
            self._dependencies, dependencies
        )
        return executor_instance

    async def on_worker_finished(self, worker):
        return await self.call_dependencies(
            self._runner_dependencies, "after_call", worker, worker.result,
            worker.exception
        )

    async def target_detail(self):
        """
        Return the Details of an entrypoint's target.
        :param Entrypoint entrypoint: Entrypoint
        :return dict: Entrpoint Details dict.
        """
        target_id = str(self)

        target_parameters = self.parameters

        args = [
            name for name, parameter in target_parameters.items() if
            parameter.kind in [
                inspect.Parameter.POSITIONAL_OR_KEYWORD,
                inspect.Parameter.POSITIONAL_ONLY,
                inspect.Parameter.VAR_POSITIONAL
            ] and parameter.default is inspect._empty  # arguments with
            # default are considered POSITIONAL_OR_KEYWORD. So here I'll
            # filter only those that don't have a default value.
        ]
        kwargs = [
            name for name, parameter in target_parameters.items() if
            parameter.kind in [
                inspect.Parameter.KEYWORD_ONLY, inspect.Parameter.VAR_KEYWORD,
                inspect.Parameter.POSITIONAL_OR_KEYWORD
            ] and (parameter.default is not inspect._empty or
                   parameter.kind is inspect.Parameter.VAR_KEYWORD)
        ]
        return {
            'target': target_id,
            'args': args,
            'kwargs': kwargs,
            'docstring': inspect.getdoc(self.target)
        }

    @property
    def target(self) -> Callable:
        return self._target

    @property
    def parameters(self):
        """
        Returns the Parameters that the method accepts. (Excluding the
        Injected Dependencies)
        :return:
        """
        return {
            name: param
            for name, param in inspect.signature(self.target).parameters.items()
            if name not in self.all_dependencies
        }

    def __str__(self):
        return self.target.__name__

    def __repr__(self):
        return "<Target {}>".format(self.target.__name__)


class TargetFunction(Target):
    def bind(self, runner, parent=None):
        ext = super(TargetFunction, self).bind(runner, parent=parent)
        for name, dependency in ext._dependencies.items():
            extension = ext.bind_new_extension(
                name, dependency, runner, ext
            )
            ext._dependencies[name] = extension

        for name, dependency in ext._runner_dependencies.items():
            extension = ext.bind_new_extension(
                name, dependency, runner, ext
            )
            ext._runner_dependencies[name] = extension

        return ext


class TargetClassMethod(Target):
    """
    Represents a class to be instanced and then have a specific method
    be called by a Worker.

    It lists all dependencies to be injected into the class and into the method.
    """

    def __init__(self, target_class, target_method):
        self.target_class = target_class
        self.target_method = target_method
        method = getattr(target_class, target_method)
        super(TargetClassMethod, self).__init__(method)
        # The Superclass will handle all method handling, here we will extend
        # it to the class.
        self._class_runner_dependencies = {}
        self.populate_class_dependencies()

<<<<<<< HEAD
    target_executor_class = ClassTargetExecutor
=======
    def get_target_executor_class(self):
        if inspect.iscoroutinefunction(self.target):
            return AsyncClassTargetExecutor
        return ClassTargetExecutor
>>>>>>> 02462988

    def populate_class_dependencies(self):
        dependencies = inspect.getmembers(
            self.target_class, lambda x: isinstance(x, Dependency)
        )
        self._class_dependencies = {}
        for name, dependency in dependencies:
            if isinstance(dependency, RunnerDependency):
                self._class_runner_dependencies[name] = dependency
            else:
                self._class_dependencies[name] = dependency

    def bind(self, runner, parent=None):
        ext = super(TargetClassMethod, self).bind(runner, parent=parent)

        for name, dependency in ext._class_dependencies.items():
            extension = ext.bind_new_extension(
                name, dependency, runner, ext
            )
            ext._class_dependencies[name] = extension

        for name, dependency in ext._class_runner_dependencies.items():
            extension = ext.bind_new_extension(
                name, dependency, runner, ext
            )
            ext._class_runner_dependencies[name] = extension

        return ext

    async def on_worker_setup(self, worker):
        await super(TargetClassMethod, self).on_worker_setup(worker)
        return await self.call_dependencies(
            self._class_runner_dependencies, "setup_dependency", worker
        )

    async def mount_target(self, worker):
        cls = await self.get_class_instance(worker)
        dependencies = await self.call_dependencies(
            self._runner_dependencies, "get_dependency", worker
        )
<<<<<<< HEAD
        return self.target_executor_class(
=======
        target_executor_class = self.get_target_executor_class()
        return target_executor_class(
>>>>>>> 02462988
            self.runner.config, cls, getattr(cls, self.target_method),
            self._class_dependencies, dependencies,
            self._dependencies
        )

    async def on_worker_finished(self, worker):
        await super(TargetClassMethod, self).on_worker_finished(worker)
        return await self.call_dependencies(
            self._class_runner_dependencies, "after_call", worker,
            worker.result, worker.exception
        )

    async def get_class_instance(self, worker):
        injected_cls_runner_dependencies = await self.call_dependencies(
            self._class_runner_dependencies, "get_dependency", worker
        )
        cls = self.target_class()
        for name, dependency in injected_cls_runner_dependencies.items():
            setattr(cls, name, dependency)
        return cls

    def __str__(self):
        return "{}.{}".format(
            self.target_class.__name__, self.target_method
        )

    def __repr__(self):
        return "<TargetClassMethod {}.{}>".format(
            self.target_class.__name__, self.target_method
        )


def new_target(target: Callable, method_name=None) -> Union[
    TargetFunction, TargetClassMethod]:
    """
    Instantiates a Target based on the parameters given.

    If the target parameter is a class, then we return a TargetClassMethod
    class.

    Else we return a TargetFunction class.

    :param callable target: A Function or Class
    :param str method_name: If a class is given, then this will be the method
    to be called.
    :return Union[TargetFunction, TargetClassMethod]: The Instantiated Target.
    """
    if inspect.isclass(target) and not method_name:
        method_name = "__call__"
    elif not inspect.isclass(target):
        method_name = None

    if method_name:
        return TargetClassMethod(target, method_name)

    return TargetFunction(target)<|MERGE_RESOLUTION|>--- conflicted
+++ resolved
@@ -164,14 +164,10 @@
         self._target = target
         self.populate_dependencies()
 
-<<<<<<< HEAD
-    target_executor_class = TargetExecutor
-=======
     def get_target_executor_class(self):
         if inspect.iscoroutinefunction(self.target):
             return AsyncTargetExecutor
         return TargetExecutor
->>>>>>> 02462988
 
     def populate_dependencies(self):
         self.all_dependencies = getattr(self.target, "__dependencies__", {})
@@ -212,12 +208,8 @@
         dependencies = await self.call_dependencies(
             self._runner_dependencies, "get_dependency", worker
         )
-<<<<<<< HEAD
-        executor_instance = self.target_executor_class(
-=======
         target_executor_class = self.get_target_executor_class()
         executor_instance = target_executor_class(
->>>>>>> 02462988
             self.runner.config, self.target,
             self._dependencies, dependencies
         )
@@ -324,14 +316,10 @@
         self._class_runner_dependencies = {}
         self.populate_class_dependencies()
 
-<<<<<<< HEAD
-    target_executor_class = ClassTargetExecutor
-=======
     def get_target_executor_class(self):
         if inspect.iscoroutinefunction(self.target):
             return AsyncClassTargetExecutor
         return ClassTargetExecutor
->>>>>>> 02462988
 
     def populate_class_dependencies(self):
         dependencies = inspect.getmembers(
@@ -372,12 +360,8 @@
         dependencies = await self.call_dependencies(
             self._runner_dependencies, "get_dependency", worker
         )
-<<<<<<< HEAD
-        return self.target_executor_class(
-=======
         target_executor_class = self.get_target_executor_class()
         return target_executor_class(
->>>>>>> 02462988
             self.runner.config, cls, getattr(cls, self.target_method),
             self._class_dependencies, dependencies,
             self._dependencies
