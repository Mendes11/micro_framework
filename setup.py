--- conflicted
+++ resolved
@@ -4,11 +4,7 @@
     packages=setuptools.find_packages(),
     name='micro-framework',
     url='https://github.com/Mendes11/micro_framework',
-<<<<<<< HEAD
-    version='1.2.2',
-=======
     version='1.2.4',
->>>>>>> cafa7f03
     description='Framework to create CPU or IO bound microservices.',
     long_description= 'file: README.md',
     author = 'Rafael Mendes Pacini Bachiega',
@@ -21,10 +17,6 @@
     'Programming Language :: Python :: 3.7',
     'Programming Language :: Python :: 3.8'],
     install_requires=[
-<<<<<<< HEAD
         "kombu>=4.6.8", "websockets==8.1", "websocket-client==0.57.0"
-=======
-        "kombu>=4.6.8",
->>>>>>> cafa7f03
     ],
 )